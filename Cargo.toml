[package]
name = "ch32v00x-hal"
version = "0.1.0"
edition = "2021"
authors = ["Andelf <andelf@gmail.com>", "Noxim <aaro.peramaa@gmail.com>"]
categories = ["embedded", "hardware-support", "no-std"]
description = "HAL for the CH32V00x family of microcontrollers"
keywords = ["risc-v", "wch", "ch32", "hal"]
license = "MIT OR Apache-2.0"
repository = "https://github.com/ch32-rs/ch32v00x-hal"
documentation = "https://docs.rs/ch32v00x-hal"
readme = "README.md"

[dependencies]
ch32v0 = { version = "0.1.7", features = ["critical-section"] }
critical-section = { version = "1.1.2", features = ["restore-state-u8"] }
qingke = "0.1.7"

nb = "1.0"
fugit = "0.3.6"
fugit-timer = "0.1.3"

embedded-hal-02 = { version = "0.2.7", package = "embedded-hal", features = [
    "unproven",
] }
<<<<<<< HEAD
embedded-hal-1 = { version = "=1.0.0", package = "embedded-hal" }
bitflags = "2.4.2"
=======
embedded-hal-1 = { version = "1.0.0", package = "embedded-hal" }
>>>>>>> 17549d3b

[dev-dependencies.time]
version = "0.3"
default-features = false
features = ["macros"]

[features]
default = ["ch32v003"]
device-selected = []
rt = ["ch32v0/rt"]

ch32v003 = ["ch32v0/ch32v003", "device-selected"]

ch32v003f4p6 = ["ch32v003"] # TSSOP20, 18 GPIO
ch32v003f4u6 = ["ch32v003"] # QFN20, 18 GPIO
ch32v003a4m6 = ["ch32v003"] # SOP16, 14 GPIO
ch32v003j4m6 = ["ch32v003"] # SOP8, 6 GPIO

[dev-dependencies]
panic-halt = "0.2.0"
qingke-rt = "0.1.7"
ssd1306 = "0.8"

[profile.release]
strip = false
lto = true
opt-level = "z" # Optimize for size.

[[example]]
name = "blinky"
required-features = ["ch32v003", "rt"]

[[example]]
name = "debug"
required-features = ["ch32v003", "rt"]

[[example]]
name = "i2c_ssd1306"
required-features = ["ch32v003", "rt"]

[[example]]
name = "serial"
required-features = ["ch32v003", "rt"]

[[example]]
<<<<<<< HEAD
name = "adc"
=======
name = "op_amp"
>>>>>>> 17549d3b
required-features = ["ch32v003", "rt"]<|MERGE_RESOLUTION|>--- conflicted
+++ resolved
@@ -23,12 +23,9 @@
 embedded-hal-02 = { version = "0.2.7", package = "embedded-hal", features = [
     "unproven",
 ] }
-<<<<<<< HEAD
-embedded-hal-1 = { version = "=1.0.0", package = "embedded-hal" }
+
+embedded-hal-1 = { version = "1.0.0", package = "embedded-hal" }
 bitflags = "2.4.2"
-=======
-embedded-hal-1 = { version = "1.0.0", package = "embedded-hal" }
->>>>>>> 17549d3b
 
 [dev-dependencies.time]
 version = "0.3"
@@ -74,9 +71,5 @@
 required-features = ["ch32v003", "rt"]
 
 [[example]]
-<<<<<<< HEAD
-name = "adc"
-=======
 name = "op_amp"
->>>>>>> 17549d3b
 required-features = ["ch32v003", "rt"]