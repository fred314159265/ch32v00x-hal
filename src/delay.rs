--- conflicted
+++ resolved
@@ -18,19 +18,6 @@
 
 impl embedded_hal_1::delay::DelayNs for CycleDelay {
     fn delay_ns(&mut self, ns: u32) {
-<<<<<<< HEAD
-        // Widen to u64 to ensure no overflow
-        // The QingKe RISC-V2A executes an addi in 2 cycles
-        let cycles = ns as u64 * self.rate.to_Hz() as u64 / 2_000_000_000;
-
-        unsafe {
-            qingke::riscv::asm::delay(cycles as u32);
-        }
-    }
-
-    fn delay_us(&mut self, us: u32) {
-=======
->>>>>>> c3e25706
         // Widen to u64 to ensure no overflow
         // The QingKe RISC-V2A executes an addi in 2 cycles
         let cycles = ns as u64 * self.rate.to_Hz() as u64 / 2_000_000_000;
